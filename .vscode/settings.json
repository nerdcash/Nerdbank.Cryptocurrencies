{
<<<<<<< HEAD
	"files.trimTrailingWhitespace": true,
	"files.insertFinalNewline": true,
	"files.trimFinalNewlines": true,
	"omnisharp.enableEditorConfigSupport": true,
	"omnisharp.enableRoslynAnalyzers": true,
	"dotnet.completion.showCompletionItemsFromUnimportedNamespaces": true,
	"editor.formatOnSave": true,
	"dotnet.defaultSolution": "Nerdbank.Cryptocurrencies.sln",
	"rust-analyzer.linkedProjects": [
		".\\src\\nerdbank-zcash-rust\\Cargo.toml"
	]
=======
  "files.trimTrailingWhitespace": true,
  "files.insertFinalNewline": true,
  "files.trimFinalNewlines": true,
  "omnisharp.enableEditorConfigSupport": true,
  "omnisharp.enableRoslynAnalyzers": true,
  "dotnet.completion.showCompletionItemsFromUnimportedNamespaces": true,
  "editor.formatOnSave": true,
  "[xml]": {
    "editor.wordWrap": "off"
  }
>>>>>>> c3e46493
}<|MERGE_RESOLUTION|>--- conflicted
+++ resolved
@@ -1,5 +1,4 @@
 {
-<<<<<<< HEAD
 	"files.trimTrailingWhitespace": true,
 	"files.insertFinalNewline": true,
 	"files.trimFinalNewlines": true,
@@ -7,20 +6,11 @@
 	"omnisharp.enableRoslynAnalyzers": true,
 	"dotnet.completion.showCompletionItemsFromUnimportedNamespaces": true,
 	"editor.formatOnSave": true,
+	"[xml]": {
+		"editor.wordWrap": "off"
+	},
 	"dotnet.defaultSolution": "Nerdbank.Cryptocurrencies.sln",
 	"rust-analyzer.linkedProjects": [
 		".\\src\\nerdbank-zcash-rust\\Cargo.toml"
 	]
-=======
-  "files.trimTrailingWhitespace": true,
-  "files.insertFinalNewline": true,
-  "files.trimFinalNewlines": true,
-  "omnisharp.enableEditorConfigSupport": true,
-  "omnisharp.enableRoslynAnalyzers": true,
-  "dotnet.completion.showCompletionItemsFromUnimportedNamespaces": true,
-  "editor.formatOnSave": true,
-  "[xml]": {
-    "editor.wordWrap": "off"
-  }
->>>>>>> c3e46493
 }