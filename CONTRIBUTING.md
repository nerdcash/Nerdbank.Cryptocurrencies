# Contributing

This project has adopted the [Microsoft Open Source Code of
Conduct](https://opensource.microsoft.com/codeofconduct/).
For more information see the [Code of Conduct
FAQ](https://opensource.microsoft.com/codeofconduct/faq/) or
contact [opencode@microsoft.com](mailto:opencode@microsoft.com)
with any additional questions or comments.

## Best practices

* Use Windows PowerShell or [PowerShell Core][pwsh] (including on Linux/OSX) to run .ps1 scripts.
  Some scripts set environment variables to help you, but they are only retained if you use PowerShell as your shell.

## Prerequisites

All dependencies can be installed by running the `init.ps1` script at the root of the repository
using Windows PowerShell or [PowerShell Core][pwsh] (on any OS).
Some dependencies installed by `init.ps1` may only be discoverable from the same command line environment the init script was run from due to environment variables, so be sure to launch Visual Studio or build the repo from that same environment.
Alternatively, run `init.ps1 -InstallLocality Machine` (which may require elevation) in order to install dependencies at machine-wide locations so Visual Studio and builds work everywhere.

<<<<<<< HEAD
The prerequisites for building, testing, and deploying from this repository are:

* The [.NET SDK](https://get.dot.net/).
* The [Rust toolset](https://www.rust-lang.org/tools/install)
* Note that Zingolib is automatically brought in as a git submodule, make sure git submodule support is enabled with the following command: `git submodule update --init :/`. If there are troubles compiling this then [compiling from source instructions are here](https://github.com/nerdcash/zingolib/tree/dev?tab=readme-ov-file#compiling-from-source). On Windows this can be done using [Perl Windows Download](https://strawberryperl.com/) and you can download [Protobuf](https://github.com/protocolbuffers/protobuf/releases) from here and put it in your path. Then to install the "Build Tools" on Windows launch "Visual Studio Installer" that you installed for Rust then click "More" → "Import Configuration" and import the ".vsconfig" file at the root of this project and install any components that come up.
=======
The only prerequisite for building, testing, and deploying from this repository
is the [.NET SDK](https://get.dot.net/).
You should install the version specified in `global.json` or a later version within
the same major.minor.Bxx "hundreds" band.
For example if 2.2.300 is specified, you may install 2.2.300, 2.2.301, or 2.2.310
while the 2.2.400 version would not be considered compatible by .NET SDK.
See [.NET Core Versioning](https://learn.microsoft.com/dotnet/core/versions/) for more information.
>>>>>>> 1e00ddcc

## Package restore

The easiest way to restore packages may be to run `init.ps1` which automatically authenticates
to the feeds that packages for this repo come from, if any.
`dotnet restore` or `nuget restore` also work but may require extra steps to authenticate to any applicable feeds.

## Building

This repository can be built on Windows, Linux, and OSX.

This repo contains rust and C#.
The rust code must be built first.
After running `init.ps1` as described above, run `src/nerdbank-zcash-rust/build_all.ps1` to build the rust dynamic library compatible with your OS before building the C# solution.

Building, testing, and packing the C# code can be done by using the standard dotnet CLI commands (e.g. `dotnet build`, `dotnet test`, `dotnet pack`, etc.).

## Translations

Human translations and corrections are welcome.
AI translations should be used for any new or modified English string to keep the translations up to date.
When using AI for translations, use the following prompt as a basis:

> Translate the `value` xml elements from English to **\{TARGET LANGUAGE\}**.
> Only translate the text in the `value` xml elements.
> When the value element text includes macros in the form of `{somename}`, leave that macro untranslated and exactly the same as it was, including capitalization.
> The text to translate comes from a software application specializing in cryptocurrencies.

When using Copilot within Visual Studio, select all the `<data>` elements in the English file and use the prompt above.
Then copy the translations into the language-specific file and revert the changes to the English file.

Web-based AI could also work by pasting the prompt and the `<data>` elements into the AI tool.

When adding or updating just one string in an existing file, the following AI prompt can be useful to provide the updated translations:

> Translate the following message to es, fr, ko, pt, ru, zh-Hans. 
> The message is a localizable string in a software application that focuses on cryptocurrency.
> If the message includes macros in the form of `{somename}`, leave that macro untranslated and exactly the same as it was, including capitalization.

>> (your message here)

[pwsh]: https://docs.microsoft.com/powershell/scripting/install/installing-powershell?view=powershell-6

## Releases

Use `nbgv tag` to create a tag for a particular commit that you mean to release.
[Learn more about `nbgv` and its `tag` and `prepare-release` commands](https://dotnet.github.io/Nerdbank.GitVersioning/docs/nbgv-cli.html).

Push the tag.

### GitHub Actions

When your repo is hosted by GitHub and you are using GitHub Actions, you should create a GitHub Release using the standard GitHub UI.
Having previously used `nbgv tag` and pushing the tag will help you identify the precise commit and name to use for this release.

After publishing the release, the `.github\workflows\release.yml` workflow will be automatically triggered, which will:

1. Find the most recent `.github\workflows\build.yml` GitHub workflow run of the tagged release.
1. Upload the `deployables` artifact from that workflow run to your GitHub Release.
1. If you have `NUGET_API_KEY` defined as a secret variable for your repo or org, any nuget packages in the `deployables` artifact will be pushed to nuget.org.

### Azure Pipelines

When your repo builds with Azure Pipelines, use the `azure-pipelines/release.yml` pipeline.
Trigger the pipeline by adding the `auto-release` tag on a run of your main `azure-pipelines.yml` pipeline.

## Tutorial and API documentation

API and hand-written docs are found under the `docfx/` directory. and are built by [docfx](https://dotnet.github.io/docfx/).

You can make changes and host the site locally to preview them by switching to that directory and running the `dotnet docfx --serve` command.
After making a change, you can rebuild the docs site while the localhost server is running by running `dotnet docfx` again from a separate terminal.

The `.github/workflows/docs.yml` GitHub Actions workflow publishes the content of these docs to github.io if the workflow itself and [GitHub Pages is enabled for your repository](https://docs.github.com/en/pages/quickstart).

## Updating dependencies

This repo uses Renovate to keep dependencies current.
Configuration is in the `.github/renovate.json` file.
[Learn more about configuring Renovate](https://docs.renovatebot.com/configuration-options/).

When changing the renovate.json file, follow [these validation steps](https://docs.renovatebot.com/config-validation/).

If Renovate is not creating pull requests when you expect it to, check that the [Renovate GitHub App](https://github.com/apps/renovate) is configured for your account or repo.<|MERGE_RESOLUTION|>--- conflicted
+++ resolved
@@ -19,21 +19,11 @@
 Some dependencies installed by `init.ps1` may only be discoverable from the same command line environment the init script was run from due to environment variables, so be sure to launch Visual Studio or build the repo from that same environment.
 Alternatively, run `init.ps1 -InstallLocality Machine` (which may require elevation) in order to install dependencies at machine-wide locations so Visual Studio and builds work everywhere.
 
-<<<<<<< HEAD
 The prerequisites for building, testing, and deploying from this repository are:
 
 * The [.NET SDK](https://get.dot.net/).
 * The [Rust toolset](https://www.rust-lang.org/tools/install)
 * Note that Zingolib is automatically brought in as a git submodule, make sure git submodule support is enabled with the following command: `git submodule update --init :/`. If there are troubles compiling this then [compiling from source instructions are here](https://github.com/nerdcash/zingolib/tree/dev?tab=readme-ov-file#compiling-from-source). On Windows this can be done using [Perl Windows Download](https://strawberryperl.com/) and you can download [Protobuf](https://github.com/protocolbuffers/protobuf/releases) from here and put it in your path. Then to install the "Build Tools" on Windows launch "Visual Studio Installer" that you installed for Rust then click "More" → "Import Configuration" and import the ".vsconfig" file at the root of this project and install any components that come up.
-=======
-The only prerequisite for building, testing, and deploying from this repository
-is the [.NET SDK](https://get.dot.net/).
-You should install the version specified in `global.json` or a later version within
-the same major.minor.Bxx "hundreds" band.
-For example if 2.2.300 is specified, you may install 2.2.300, 2.2.301, or 2.2.310
-while the 2.2.400 version would not be considered compatible by .NET SDK.
-See [.NET Core Versioning](https://learn.microsoft.com/dotnet/core/versions/) for more information.
->>>>>>> 1e00ddcc
 
 ## Package restore
 
@@ -69,7 +59,7 @@
 
 When adding or updating just one string in an existing file, the following AI prompt can be useful to provide the updated translations:
 
-> Translate the following message to es, fr, ko, pt, ru, zh-Hans. 
+> Translate the following message to es, fr, ko, pt, ru, zh-Hans.
 > The message is a localizable string in a software application that focuses on cryptocurrency.
 > If the message includes macros in the form of `{somename}`, leave that macro untranslated and exactly the same as it was, including capitalization.
 
