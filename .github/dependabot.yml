--- conflicted
+++ resolved
@@ -8,16 +8,10 @@
   schedule:
     interval: weekly
   ignore:
-<<<<<<< HEAD
-    # This package has unlisted versions on nuget.org that are not supported. Avoid them.
-    - dependency-name: dotnet-format
-      versions: ["6.x", "7.x", "8.x"]
+  # This package has unlisted versions on nuget.org that are not supported. Avoid them.
+  - dependency-name: dotnet-format
+    versions: ["6.x", "7.x", "8.x"]
 - package-ecosystem: cargo
   directory: /src/nerdbank-zcash-rust
   schedule:
-    interval: weekly
-=======
-  # This package has unlisted versions on nuget.org that are not supported. Avoid them.
-  - dependency-name: dotnet-format
-    versions: ["6.x", "7.x", "8.x"]
->>>>>>> 295313bf
+    interval: weekly