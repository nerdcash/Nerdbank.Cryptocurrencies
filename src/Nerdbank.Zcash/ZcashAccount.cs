﻿// Copyright (c) Andrew Arnott. All rights reserved.
// Licensed under the MIT license. See LICENSE file in the project root for full license information.

using static Nerdbank.Zcash.Zip32HDWallet;

namespace Nerdbank.Zcash;

/// <summary>
/// Describes a single Zcash account, with keys for one or more Zcash pools.
/// </summary>
[DebuggerDisplay($"{{{nameof(DebuggerDisplay)},nq}}")]
public class ZcashAccount
{
	/// <summary>
	/// The number of transparent addresses that are likely to have been generated.
	/// </summary>
	/// <remarks>
	/// TODO: This number should be generated from a call to <see cref="Bip44MultiAccountHD.DiscoverUsedAccountsAsync(uint, Func{Bip32HDWallet.KeyPath, ValueTask{bool}}, uint)"/>.
	/// </remarks>
	private uint transparentAddressesToScanAsync = Bip44MultiAccountHD.RecommendedAddressGapLimit;

	/// <summary>
	/// Initializes a new instance of the <see cref="ZcashAccount"/> class
	/// with spending capability.
	/// </summary>
	/// <param name="zip32">The master keys by which to derive the various pool keys.</param>
	/// <param name="index">The account index within the wallet.</param>
	public ZcashAccount(Zip32HDWallet zip32, uint index = 0)
	{
		Requires.NotNull(zip32);

		this.HDDerivation = new(zip32, index);

		Transparent.ExtendedSpendingKey transparent = zip32.CreateTransparentAccount(index);
		Zip32HDWallet.Sapling.ExtendedSpendingKey sapling = zip32.CreateSaplingAccount(index);
		Zip32HDWallet.Orchard.ExtendedSpendingKey orchard = zip32.CreateOrchardAccount(index);

		this.Spending = new SpendingKeys(transparent, sapling, orchard);
		this.FullViewing = this.Spending.FullViewingKey;
		this.IncomingViewing = this.FullViewing.IncomingViewingKey;

		this.MaxTransparentAddressIndex = 0;
	}

	/// <summary>
	/// Initializes a new instance of the <see cref="ZcashAccount"/> class
	/// that can view but not create transactions.
	/// </summary>
	/// <param name="viewingKey">The viewing key. This may be a full or incoming viewing key.</param>
	public ZcashAccount(UnifiedViewingKey viewingKey)
	{
		Requires.NotNull(viewingKey);

		if (viewingKey is UnifiedViewingKey.Full)
		{
			this.FullViewing = new FullViewingKeys(
				viewingKey.GetViewingKey<Transparent.ExtendedViewingKey>(),
				viewingKey.GetViewingKey<Sapling.DiversifiableFullViewingKey>(),
				viewingKey.GetViewingKey<Orchard.FullViewingKey>());

			this.IncomingViewing = this.FullViewing.IncomingViewingKey;
		}
		else
		{
			this.IncomingViewing = new IncomingViewingKeys(
				viewingKey.GetViewingKey<Transparent.ExtendedViewingKey>(),
				viewingKey.GetViewingKey<Sapling.DiversifiableIncomingViewingKey>(),
				viewingKey.GetViewingKey<Orchard.IncomingViewingKey>());
		}

		if (this.IncomingViewing.Transparent is not null)
		{
			this.MaxTransparentAddressIndex = 0;
		}
	}

	private ZcashAccount(SpendingKeys keys)
	{
		Requires.NotNull(keys);

		this.Spending = keys;
		this.FullViewing = this.Spending.FullViewingKey;
		this.IncomingViewing = this.FullViewing.IncomingViewingKey;
	}

	private ZcashAccount(FullViewingKeys keys)
	{
		Requires.NotNull(keys);

		this.FullViewing = keys;
		this.IncomingViewing = this.FullViewing.IncomingViewingKey;
	}

	private ZcashAccount(IncomingViewingKeys keys)
	{
		Requires.NotNull(keys);

		this.IncomingViewing = keys;
	}
<<<<<<< HEAD

	/// <summary>
	/// Gets the ZIP-32 HD wallet that was used to generate this account, if applicable.
	/// </summary>
	public Zip32HDWallet? HDWallet { get; }
=======
>>>>>>> a69acd11

	/// <summary>
	/// Gets the ZIP-32 HD wallet and index that was used to generate this account, if applicable.
	/// </summary>
	public HDDerivationSource? HDDerivation { get; }

	/// <summary>
	/// Gets the network this account should be used with.
	/// </summary>
	public ZcashNetwork Network => this.IncomingViewing.UnifiedKey.Network;

	/// <summary>
	/// Gets the spending keys, if this account has access to them.
	/// </summary>
	public SpendingKeys? Spending { get; }

	/// <summary>
	/// Gets the full viewing keys, if this account has access to them.
	/// </summary>
	public FullViewingKeys? FullViewing { get; }

	/// <summary>
	/// Gets the incoming viewing keys.
	/// </summary>
	public IncomingViewingKeys IncomingViewing { get; }

	/// <summary>
	/// Gets or sets the birthday height on this account.
	/// </summary>
	public ulong? BirthdayHeight { get; set; }

	/// <summary>
	/// Gets the default unified address for this account.
	/// </summary>
	public UnifiedAddress DefaultAddress => this.IncomingViewing.UnifiedKey.DefaultAddress;

	/// <summary>
	/// Gets a value indicating whether this account contains an orchard or sapling key.
	/// </summary>
	public bool HasDiversifiableKeys => this.IncomingViewing.Orchard is not null || this.IncomingViewing.Sapling is not null;

	/// <summary>
	/// Gets or sets the maximum index for a transparent address that is likely to have been generated.
	/// </summary>
	/// <remarks>
	/// This value is useful for scanning for UTXOs, as well as for generating new transparent addresses.
	/// </remarks>
	public uint? MaxTransparentAddressIndex { get; set; }

	private string DebuggerDisplay => $"{this.DefaultAddress}";

	/// <summary>
	/// Initializes a new instance of the <see cref="ZcashAccount"/> class
	/// from the encoded form of one or more keys.
	/// </summary>
	/// <param name="encodedKey">The standard encoding of some key.</param>
	/// <param name="account">Receives the initialized account, if parsing is successful.</param>
	/// <returns><see langword="true" /> if <paramref name="encodedKey"/> was recognized as an encoding of some Zcash-related key; <see langword="false" /> otherwise.</returns>
	public static bool TryImportAccount(string encodedKey, [NotNullWhen(true)] out ZcashAccount? account)
	{
		account = null;
		if (ZcashUtilities.TryParseKey(encodedKey, out IKeyWithTextEncoding? result))
		{
			if (result is UnifiedViewingKey unifiedViewingKey)
			{
				account = new ZcashAccount(unifiedViewingKey);
			}
			else if (result is ISpendingKey && result is Zip32HDWallet.IExtendedKey extendedSK)
			{
				account = new ZcashAccount(SpendingKeys.FromKeys(extendedSK));
			}
			else if (result is IFullViewingKey fvk)
			{
				account = new ZcashAccount(FullViewingKeys.FromKeys(fvk));
			}
			else if (result is IIncomingViewingKey ivk)
			{
				account = new ZcashAccount(IncomingViewingKeys.FromKeys(ivk));
			}
		}

		return account is not null;
	}

	/// <inheritdoc cref="GetDiversifiedAddress(ref DiversifierIndex)"/>
	public UnifiedAddress GetDiversifiedAddress()
	{
		DiversifierIndex index = GetTimeBasedDiversifier();
		return this.GetDiversifiedAddress(ref index);
	}

	/// <summary>
	/// Gets a unique address that sends ZEC to this account but cannot be correlated with other addresses
	/// except using the <see cref="IncomingViewing"/> key.
	/// </summary>
	/// <param name="diversifierIndex">
	/// The 11-byte diversifier index to start searching at, in the range of 0..(2^88 - 1).
	/// Not every index will produce a valid diversifier. About half will fail.
	/// The default diversifier is defined as the smallest non-negative index that produces a valid diversifier.
	/// This value will be incremented until a diversifier can be found, considering the buffer to be a little-endian encoded integer.
	/// </param>
	/// <returns>
	/// The diversified address. This will <em>not</em> include a transparent pool receiver because it does not support diversifiers.
	/// </returns>
	/// <remarks>
	/// By giving a unique diversified address to each person that sends you ZEC,
	/// you prevent them from being able to correlate this address with others to discover they are
	/// interacting with the same person, thereby increasing your privacy.
	/// </remarks>
	/// <exception cref="InvalidOperationException">
	/// Thrown if this account has no diversifiable keys.
	/// This can be predicted using <see cref="HasDiversifiableKeys"/>.
	/// </exception>
	public UnifiedAddress GetDiversifiedAddress(ref DiversifierIndex diversifierIndex)
	{
		List<ZcashAddress> componentAddresses = new(2);

		// Now get the closest matching Sapling diversifier we can.
		if (this.IncomingViewing.Sapling is not null)
		{
			Verify.Operation(this.IncomingViewing.Sapling.TryCreateReceiver(ref diversifierIndex, out SaplingReceiver? sapling), "No sapling diversifier could be found at or above that index.");
			componentAddresses.Add(new SaplingAddress(sapling.Value, this.Network));
		}

		// The orchard diversifier always works.
		if (this.IncomingViewing.Orchard is not null)
		{
			OrchardReceiver orchard = this.IncomingViewing.Orchard.CreateReceiver(diversifierIndex);
			componentAddresses.Add(new OrchardAddress(orchard, this.Network));
		}

		Verify.Operation(componentAddresses.Count > 0, "This account doesn't include any diversifiable keys.");

		return UnifiedAddress.Create(componentAddresses);
	}

	/// <summary>
	/// Gets a transparent address that sends ZEC to this account.
	/// </summary>
	/// <param name="index">
	/// The index of the address to produce. Avoid reusing an index for more than one sender to improve privacy.
	/// Using a value that is one greater than <see cref="MaxTransparentAddressIndex"/> is a good rule.
	/// </param>
	/// <returns>A transparent address.</returns>
	/// <remarks>
	/// If <paramref name="index"/> is greater than <see cref="MaxTransparentAddressIndex"/>, then <see cref="MaxTransparentAddressIndex"/> is updated to <paramref name="index"/>.
	/// </remarks>
	/// <exception cref="InvalidOperationException">
	/// Throw when no transparent key is associated with this account.
	/// This can be tested for in advance by testing that the <see cref="IncomingViewingKeys.Transparent"/> property of the <see cref="IncomingViewing"/> property is not <see langword="null" />.
	/// </exception>
	public TransparentAddress GetTransparentAddress(uint index = 0)
	{
		Verify.Operation(this.IncomingViewing.Transparent is not null, "This account doesn't include any transparent keys.");

		this.MaxTransparentAddressIndex = this.MaxTransparentAddressIndex is null ? index : Math.Max(index, this.MaxTransparentAddressIndex.Value);
		return this.IncomingViewing.Transparent.GetReceivingKey(index).DefaultAddress;
	}

	/// <summary>
	/// Checks whether a given address sends ZEC to this account.
	/// </summary>
	/// <param name="address">The address to test.</param>
	/// <returns><see langword="true" /> if all receivers in <paramref name="address"/> are confirmed to direct ZEC to this account; <see langword="false" /> otherwise.</returns>
	/// <remarks>
	/// There is a risk that a unified address containing multiple receivers may have been
	/// contrived to include receivers from this account and other receivers <em>not</em> belonging to this account.
	/// To avoid being tricked into reusing such a contrived address and unwittingly diverting ZEC to someone else's wallet,
	/// <see langword="false"/> is returned if any receiver does not belong to this account.
	/// </remarks>
	public bool AddressSendsToThisAcount(ZcashAddress address)
	{
		Requires.NotNull(address);

		if (address is UnifiedAddress ua)
		{
			if (ua.Receivers.Count == 0)
			{
				return false;
			}

			foreach (ZcashAddress individualAddress in ua.Receivers)
			{
				if (!TestAddress(individualAddress))
				{
					return false;
				}
			}

			return true;
		}
		else
		{
			return TestAddress(address);
		}

		bool TestAddress(ZcashAddress individualAddress)
		{
			if (this.IncomingViewing.Orchard is not null && individualAddress.GetPoolReceiver<OrchardReceiver>() is { } orchardReceiver && this.IncomingViewing.Orchard.CheckReceiver(orchardReceiver))
			{
				return true;
			}

			if (this.IncomingViewing.Sapling is not null && individualAddress.GetPoolReceiver<SaplingReceiver>() is { } saplingReceiver && this.IncomingViewing.Sapling.CheckReceiver(saplingReceiver))
			{
				return true;
			}

			Transparent.ExtendedViewingKey? transparentViewing = this.FullViewing?.Transparent ?? this.IncomingViewing.Transparent;
			if (transparentViewing is not null)
			{
				if (individualAddress.GetPoolReceiver<TransparentP2PKHReceiver>() is { } p2pkhReceiver && transparentViewing.CheckReceiver(p2pkhReceiver, this.transparentAddressesToScanAsync))
				{
					return true;
				}

				if (individualAddress.GetPoolReceiver<TransparentP2SHReceiver>() is { } p2shReceiver && transparentViewing.CheckReceiver(p2shReceiver, this.transparentAddressesToScanAsync))
				{
					return true;
				}
			}

			return false;
		}
	}

	/// <summary>
	/// Gets a diversifier index that is unique to this moment in time,
	/// for use as an input to the <see cref="GetDiversifiedAddress(ref DiversifierIndex)"/> method.
	/// </summary>
	/// <returns>The diversifier index.</returns>
	private static DiversifierIndex GetTimeBasedDiversifier() => new(DateTime.UtcNow.Ticks);

	/// <summary>
	/// Describes the parameters that were used to create this account.
	/// </summary>
	/// <param name="Wallet">The ZIP-32 HD wallet used.</param>
	/// <param name="AccountIndex">The account index used to derive this account.</param>
	public record struct HDDerivationSource(Zip32HDWallet Wallet, uint AccountIndex);

	/// <summary>
	/// Spending keys for each pool.
	/// </summary>
	public record SpendingKeys : ISpendingKey
	{
		/// <summary>
		/// Initializes a new instance of the <see cref="SpendingKeys"/> class.
		/// </summary>
		/// <param name="transparent">A key for the transparent pool.</param>
		/// <param name="sapling">A key for the sapling pool.</param>
		/// <param name="orchard">A key for the orchard pool.</param>
		internal SpendingKeys(
			Transparent.ExtendedSpendingKey? transparent,
			Zip32HDWallet.Sapling.ExtendedSpendingKey? sapling,
			Zip32HDWallet.Orchard.ExtendedSpendingKey? orchard)
		{
			this.Transparent = transparent;
			this.Sapling = sapling;
			this.Orchard = orchard;
			this.UnifiedKey = UnifiedSpendingKey.Create(ZcashUtilities.RemoveNulls<ISpendingKey>(
				transparent,
				sapling,
				orchard?.SpendingKey));

			this.FullViewingKey = new FullViewingKeys(
				transparent?.FullViewingKey,
				sapling?.FullViewingKey,
				orchard?.FullViewingKey);

			this.Internal = new(this);
		}

		/// <summary>
		/// Gets the unified spending key for this account.
		/// </summary>
		internal UnifiedSpendingKey UnifiedKey { get; }

		/// <summary>
		/// Gets the spending key for the transparent pool (<c>m/44'/133'/account'</c>).
		/// </summary>
		public Transparent.ExtendedSpendingKey? Transparent { get; }

		/// <summary>
		/// Gets the spending key for the sapling pool.
		/// </summary>
		public Zip32HDWallet.Sapling.ExtendedSpendingKey? Sapling { get; }

		/// <summary>
		/// Gets the spending key for the orchard pool.
		/// </summary>
		public Zip32HDWallet.Orchard.ExtendedSpendingKey? Orchard { get; }

		/// <summary>
		/// Gets the spending keys for the internal addresses used for change and shielding.
		/// </summary>
		public InternalSpendingKeys Internal { get; }

		/// <summary>
		/// Gets the full viewing key.
		/// </summary>
		internal FullViewingKeys FullViewingKey { get; }

		/// <inheritdoc/>
		IFullViewingKey ISpendingKey.FullViewingKey => this.FullViewingKey;

		/// <summary>
		/// Initializes a new instance of the <see cref="SpendingKeys"/> class.
		/// </summary>
		/// <param name="spendingKeys">An array of keys that may be included in this instance.</param>
		/// <returns>The newly created object.</returns>
		/// <exception cref="NotSupportedException">Thrown if any of the elements of <paramref name="spendingKeys"/> is not supported.</exception>
		internal static SpendingKeys FromKeys(params Zip32HDWallet.IExtendedKey[] spendingKeys)
		{
			Transparent.ExtendedSpendingKey? transparent = null;
			Zip32HDWallet.Sapling.ExtendedSpendingKey? sapling = null;
			Zip32HDWallet.Orchard.ExtendedSpendingKey? orchard = null;

			foreach (Zip32HDWallet.IExtendedKey key in spendingKeys)
			{
				if (key is Transparent.ExtendedSpendingKey t)
				{
					transparent = t;
				}
				else if (key is Zip32HDWallet.Sapling.ExtendedSpendingKey s)
				{
					sapling = s;
				}
				else if (key is Zip32HDWallet.Orchard.ExtendedSpendingKey o)
				{
					orchard = o;
				}
				else
				{
					throw new NotSupportedException($"Unsupported key type: {key.GetType()}");
				}
			}

			return new(transparent, sapling, orchard);
		}
	}

	/// <summary>
	/// Spending keys for the internal addresses.
	/// </summary>
	/// <remarks>
	/// There is no orchard key in this class because for orchard, the public address spending key implicitly
	/// has spending authority over the internal address.
	/// </remarks>
	public record InternalSpendingKeys
	{
		/// <summary>
		/// Initializes a new instance of the <see cref="InternalSpendingKeys"/> class.
		/// </summary>
		/// <param name="spendingKeys">The public spending keys from which to derive the internal keys.</param>
		internal InternalSpendingKeys(SpendingKeys spendingKeys)
		{
			this.Sapling = spendingKeys.Sapling?.DeriveInternal().ExpandedSpendingKey;
		}

		/// <summary>
		/// Gets the key for the sapling pool.
		/// </summary>
		public Sapling.ExpandedSpendingKey? Sapling { get; }
	}

	/// <summary>
	/// Full viewing keys for each pool.
	/// </summary>
	public record FullViewingKeys : IFullViewingKey
	{
		/// <summary>
		/// Initializes a new instance of the <see cref="FullViewingKeys"/> class.
		/// </summary>
		/// <param name="transparent">A key for the transparent pool.</param>
		/// <param name="sapling">A key for the sapling pool.</param>
		/// <param name="orchard">A key for the orchard pool.</param>
		internal FullViewingKeys(Transparent.ExtendedViewingKey? transparent, Sapling.DiversifiableFullViewingKey? sapling, Orchard.FullViewingKey? orchard)
		{
			this.Transparent = transparent;
			this.Sapling = sapling;
			this.Orchard = orchard;

			this.UnifiedKey = UnifiedViewingKey.Full.Create(ZcashUtilities.RemoveNulls<IFullViewingKey>(
				transparent,
				sapling,
				orchard));

			this.IncomingViewingKey = new IncomingViewingKeys(
				transparent?.IncomingViewingKey,
				sapling?.IncomingViewingKey,
				orchard?.IncomingViewingKey);

			this.Internal = new(this);
		}

		/// <summary>
		/// Gets the unified full viewing key for this account.
		/// </summary>
		public UnifiedViewingKey.Full UnifiedKey { get; }

		/// <summary>
		/// Gets the full viewing key for the transparent pool (<c>m/44'/133'/account'</c>).
		/// </summary>
		public Transparent.ExtendedViewingKey? Transparent { get; }

		/// <summary>
		/// Gets the full viewing key for the sapling pool.
		/// </summary>
		public Sapling.DiversifiableFullViewingKey? Sapling { get; }

		/// <summary>
		/// Gets the full viewing key for the orchard pool.
		/// </summary>
		public Orchard.FullViewingKey? Orchard { get; }

		/// <summary>
		/// Gets the full viewing keys for the internal addresses used for change and shielding.
		/// </summary>
		public InternalFullViewingKeys Internal { get; }

		/// <summary>
		/// Gets the incoming viewing key.
		/// </summary>
		internal IncomingViewingKeys IncomingViewingKey { get; }

		/// <inheritdoc/>
		IIncomingViewingKey IFullViewingKey.IncomingViewingKey => this.IncomingViewingKey;

		/// <summary>
		/// Initializes a new instance of the <see cref="FullViewingKeys"/> class.
		/// </summary>
		/// <param name="fullViewingKeys">An array of keys that may be included in this instance.</param>
		/// <returns>The newly created object.</returns>
		/// <exception cref="NotSupportedException">Thrown if any of the elements of <paramref name="fullViewingKeys"/> is not supported.</exception>
		internal static FullViewingKeys FromKeys(params IFullViewingKey[] fullViewingKeys)
		{
			Transparent.ExtendedViewingKey? transparent = null;
			Sapling.DiversifiableFullViewingKey? sapling = null;
			Orchard.FullViewingKey? orchard = null;

			foreach (IFullViewingKey key in fullViewingKeys)
			{
				if (key is Transparent.ExtendedViewingKey t)
				{
					transparent = t;
				}
				else if (key is Sapling.DiversifiableFullViewingKey s)
				{
					sapling = s;
				}
				else if (key is Zip32HDWallet.Sapling.ExtendedFullViewingKey extSapling)
				{
					sapling = extSapling.FullViewingKey;
				}
				else if (key is Orchard.FullViewingKey o)
				{
					orchard = o;
				}
				else
				{
					throw new NotSupportedException($"Unsupported key type: {key.GetType()}");
				}
			}

			return new(transparent, sapling, orchard);
		}
	}

	/// <summary>
	/// Full viewing keys for the internal (change and shielding) addresses.
	/// </summary>
	public record InternalFullViewingKeys
	{
		/// <summary>
		/// Initializes a new instance of the <see cref="InternalFullViewingKeys"/> class.
		/// </summary>
		/// <param name="fvk">The public viewing keys from which to derive the internal ones.</param>
		internal InternalFullViewingKeys(FullViewingKeys fvk)
		{
			this.Sapling = fvk.Sapling?.DeriveInternal();
			this.Orchard = fvk.Orchard?.DeriveInternal();
		}

		/// <summary>
		/// Gets the sapling viewing key.
		/// </summary>
		public Sapling.DiversifiableFullViewingKey? Sapling { get; }

		/// <summary>
		/// Gets the orchard viewing key.
		/// </summary>
		public Orchard.FullViewingKey? Orchard { get; }
	}

	/// <summary>
	/// Incoming viewing keys for each pool.
	/// </summary>
	public record IncomingViewingKeys : IIncomingViewingKey
	{
		/// <summary>
		/// Initializes a new instance of the <see cref="IncomingViewingKeys"/> class.
		/// </summary>
		/// <param name="transparent">A key for the transparent pool.</param>
		/// <param name="sapling">A key for the sapling pool.</param>
		/// <param name="orchard">A key for the orchard pool.</param>
		internal IncomingViewingKeys(Transparent.ExtendedViewingKey? transparent, Sapling.DiversifiableIncomingViewingKey? sapling, Orchard.IncomingViewingKey? orchard)
		{
			this.Transparent = transparent;
			this.Sapling = sapling;
			this.Orchard = orchard;
			this.UnifiedKey = UnifiedViewingKey.Incoming.Create(ZcashUtilities.RemoveNulls<IIncomingViewingKey>(
				transparent,
				sapling,
				orchard));
		}

		/// <summary>
		/// Gets the unified incoming viewing key for this account.
		/// </summary>
		public UnifiedViewingKey.Incoming UnifiedKey { get; }

		/// <summary>
		/// Gets the incoming viewing key for the transparent pool (<c>m/44'/133'/account'</c>).
		/// </summary>
		public Transparent.ExtendedViewingKey? Transparent { get; }

		/// <summary>
		/// Gets the incoming viewing key for the sapling pool.
		/// </summary>
		public Sapling.DiversifiableIncomingViewingKey? Sapling { get; }

		/// <summary>
		/// Gets the incoming viewing key for the orchard pool.
		/// </summary>
		public Orchard.IncomingViewingKey? Orchard { get; }

		/// <inheritdoc/>
		ZcashAddress IIncomingViewingKey.DefaultAddress => this.UnifiedKey.DefaultAddress;

		/// <inheritdoc/>
		ZcashNetwork IZcashKey.Network => this.UnifiedKey.Network;

		/// <summary>
		/// Initializes a new instance of the <see cref="IncomingViewingKeys"/> class.
		/// </summary>
		/// <param name="incomingViewingKeys">An array of spending keys that may be included in this instance.</param>
		/// <returns>The newly created object.</returns>
		/// <exception cref="NotSupportedException">Thrown if any of the elements of <paramref name="incomingViewingKeys"/> is not supported.</exception>
		internal static IncomingViewingKeys FromKeys(params IIncomingViewingKey[] incomingViewingKeys)
		{
			Transparent.ExtendedViewingKey? transparent = null;
			Sapling.DiversifiableIncomingViewingKey? sapling = null;
			Orchard.IncomingViewingKey? orchard = null;

			foreach (IIncomingViewingKey key in incomingViewingKeys)
			{
				if (key is Transparent.ExtendedViewingKey t)
				{
					transparent = t;
				}
				else if (key is Sapling.DiversifiableIncomingViewingKey s)
				{
					sapling = s;
				}
				else if (key is Orchard.IncomingViewingKey o)
				{
					orchard = o;
				}
				else
				{
					throw new NotSupportedException($"Unsupported key type: {key.GetType()}");
				}
			}

			return new(transparent, sapling, orchard);
		}
	}
}<|MERGE_RESOLUTION|>--- conflicted
+++ resolved
@@ -97,14 +97,6 @@
 
 		this.IncomingViewing = keys;
 	}
-<<<<<<< HEAD
-
-	/// <summary>
-	/// Gets the ZIP-32 HD wallet that was used to generate this account, if applicable.
-	/// </summary>
-	public Zip32HDWallet? HDWallet { get; }
-=======
->>>>>>> a69acd11
 
 	/// <summary>
 	/// Gets the ZIP-32 HD wallet and index that was used to generate this account, if applicable.
