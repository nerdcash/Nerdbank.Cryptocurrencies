--- conflicted
+++ resolved
@@ -217,14 +217,7 @@
   - Linux
   - macOS
   - android
-<<<<<<< HEAD
-  pool:
-    name: CustomAgents
-    demands:
-    - Agent.OS -equals Linux
-=======
   pool: ${{ parameters.windowsPool }} # Must not be linux because linux cannot build net8.0-ios targets.
->>>>>>> 197c833f
   variables:
   - group: Android signing
   steps:
