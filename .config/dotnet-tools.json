--- conflicted
+++ resolved
@@ -30,20 +30,18 @@
       ],
       "rollForward": false
     },
-<<<<<<< HEAD
-    "csharpier": {
-      "version": "0.30.6",
-      "commands": [
-        "dotnet-csharpier"
-      ]
-=======
     "nerdbank.dotnetrepotools": {
       "version": "1.0.92",
       "commands": [
         "repo"
       ],
       "rollForward": false
->>>>>>> 4ee59042
+    },
+    "csharpier": {
+      "version": "0.30.6",
+      "commands": [
+        "dotnet-csharpier"
+      ]
     }
   }
 }