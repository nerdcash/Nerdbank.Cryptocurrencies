{
<<<<<<< HEAD
	"sdk": {
		"version": "8.0.402",
		"rollForward": "patch",
		"allowPrerelease": false
	},
	"msbuild-sdks": {
		"Microsoft.Build.Traversal": "4.1.0"
	}
=======
  "sdk": {
    "version": "9.0.100",
    "rollForward": "patch",
    "allowPrerelease": false
  }
>>>>>>> 61efb719
}<|MERGE_RESOLUTION|>--- conflicted
+++ resolved
@@ -1,18 +1,10 @@
 {
-<<<<<<< HEAD
 	"sdk": {
-		"version": "8.0.402",
+		"version": "9.0.100",
 		"rollForward": "patch",
 		"allowPrerelease": false
 	},
 	"msbuild-sdks": {
 		"Microsoft.Build.Traversal": "4.1.0"
 	}
-=======
-  "sdk": {
-    "version": "9.0.100",
-    "rollForward": "patch",
-    "allowPrerelease": false
-  }
->>>>>>> 61efb719
 }