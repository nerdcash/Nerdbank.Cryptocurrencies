--- conflicted
+++ resolved
@@ -17,7 +17,6 @@
     <PackageVersion Include="Microsoft.AspNetCore.Components.WebAssembly.DevServer" Version="8.0.0" />
     <PackageVersion Include="Microsoft.CodeAnalysis.PublicApiAnalyzers" Version="$(RoslynVersion)" />
     <PackageVersion Include="Microsoft.NET.Test.Sdk" Version="17.8.0" />
-<<<<<<< HEAD
     <PackageVersion Include="Microsoft.VisualStudio.Threading" Version="17.8.14" />
     <PackageVersion Include="Microsoft.VisualStudio.Validation" Version="17.8.8" />
     <PackageVersion Include="NBitcoin.Secp256k1" Version="3.1.2" />
@@ -26,14 +25,10 @@
     <PackageVersion Include="System.CommandLine" Version="2.0.0-beta4.22272.1" />
     <PackageVersion Include="System.Memory" Version="4.5.5" />
     <PackageVersion Include="xunit.combinatorial" Version="1.6.24" />
-    <PackageVersion Include="xunit.runner.visualstudio" Version="2.5.4" />
-    <PackageVersion Include="xunit" Version="2.6.2" />
+    <PackageVersion Include="xunit.runner.visualstudio" Version="2.5.5" />
+    <PackageVersion Include="xunit" Version="2.6.3" />
     <PackageVersion Include="ZXing.Net" Version="0.16.9" />
     <PackageVersion Include="ZXing.Net.Bindings.Windows.Compatibility" Version="0.16.12" />
-=======
-    <PackageVersion Include="xunit.runner.visualstudio" Version="2.5.5" />
-    <PackageVersion Include="xunit" Version="2.6.3" />
->>>>>>> c3e46493
   </ItemGroup>
   <ItemGroup>
     <GlobalPackageReference Include="CSharpIsNullAnalyzer" Version="0.1.495" />
