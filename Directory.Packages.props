--- conflicted
+++ resolved
@@ -7,12 +7,8 @@
     <AvaloniaVersion>11.1.1</AvaloniaVersion>
     <AvaloniaMarkdownVersion>11.0.2</AvaloniaMarkdownVersion>
     <RoslynVersion>3.11.0-beta1.24415.1</RoslynVersion>
-<<<<<<< HEAD
-    <AspNetWebAssemblyVersion>8.0.7</AspNetWebAssemblyVersion>
+    <AspNetWebAssemblyVersion>8.0.8</AspNetWebAssemblyVersion>
     <MessagePackVersion>2.5.168</MessagePackVersion>
-=======
-    <AspNetWebAssemblyVersion>8.0.8</AspNetWebAssemblyVersion>
->>>>>>> e35f168c
   </PropertyGroup>
   <ItemGroup>
     <PackageVersion Include="Avalonia" Version="$(AvaloniaVersion)" />
@@ -57,14 +53,8 @@
     <PackageVersion Include="System.Memory" Version="4.5.5" />
     <PackageVersion Include="xunit.combinatorial" Version="1.6.24" />
     <PackageVersion Include="xunit.runner.visualstudio" Version="2.8.2" />
-<<<<<<< HEAD
-    <PackageVersion Include="xunit" Version="2.9.0" />
+    <PackageVersion Include="xunit" Version="2.9.2" />
     <PackageVersion Include="Xunit.StaFact" Version="1.1.11" />
-=======
-    <PackageVersion Include="xunit" Version="2.9.2" />
-    <PackageVersion Include="ZXing.Net" Version="0.16.9" />
-    <PackageVersion Include="ZXing.Net.Bindings.Windows.Compatibility" Version="0.16.12" />
->>>>>>> e35f168c
   </ItemGroup>
   <ItemGroup>
     <GlobalPackageReference Include="CSharpIsNullAnalyzer" Version="0.1.593" />
