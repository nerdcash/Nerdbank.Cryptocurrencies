--- conflicted
+++ resolved
@@ -51,16 +51,9 @@
     <PackageVersion Include="System.CommandLine" Version="2.0.0-beta4.22272.1" />
     <PackageVersion Include="System.Memory" Version="4.5.5" />
     <PackageVersion Include="xunit.combinatorial" Version="1.6.24" />
-<<<<<<< HEAD
-    <PackageVersion Include="xunit.runner.visualstudio" Version="2.8.1" />
-    <PackageVersion Include="xunit" Version="2.8.1" />
-    <PackageVersion Include="Xunit.StaFact" Version="1.1.11" />
-=======
     <PackageVersion Include="xunit.runner.visualstudio" Version="2.8.2" />
     <PackageVersion Include="xunit" Version="2.9.0" />
-    <PackageVersion Include="ZXing.Net" Version="0.16.9" />
-    <PackageVersion Include="ZXing.Net.Bindings.Windows.Compatibility" Version="0.16.12" />
->>>>>>> 9442a968
+    <PackageVersion Include="Xunit.StaFact" Version="1.1.11" />
   </ItemGroup>
   <ItemGroup>
     <GlobalPackageReference Include="CSharpIsNullAnalyzer" Version="0.1.593" />
