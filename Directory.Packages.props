<?xml version="1.0" encoding="utf-8"?>
<Project>
  <!-- https://learn.microsoft.com/nuget/consume-packages/central-package-management -->
  <PropertyGroup>
    <ManagePackageVersionsCentrally>true</ManagePackageVersionsCentrally>
    <CentralPackageTransitivePinningEnabled>true</CentralPackageTransitivePinningEnabled>
    <RoslynVersion>3.11.0-beta1.24415.1</RoslynVersion>
    <AspNetWebAssemblyVersion>8.0.7</AspNetWebAssemblyVersion>
  </PropertyGroup>
  <ItemGroup>
<<<<<<< HEAD
    <PackageVersion Include="BouncyCastle.Cryptography" Version="2.4.0" />
    <PackageVersion Include="Google.Protobuf" Version="3.27.2" />
    <PackageVersion Include="Grpc.Net.Client" Version="2.63.0" />
    <PackageVersion Include="Grpc.Tools" Version="2.64.0" />
    <PackageVersion Include="Humanizer" Version="2.14.1" />
    <PackageVersion Include="IsExternalInit" Version="1.0.3" />
    <PackageVersion Include="Isopoh.Cryptography.Blake2b" Version="2.0.0" />
    <PackageVersion Include="Microsoft.AspNetCore.Components.WebAssembly" Version="$(AspNetWebAssemblyVersion)" />
    <PackageVersion Include="Microsoft.AspNetCore.Components.WebAssembly.DevServer" Version="$(AspNetWebAssemblyVersion)" />
    <PackageVersion Include="Microsoft.CodeAnalysis.PublicApiAnalyzers" Version="$(RoslynVersion)" />
    <PackageVersion Include="Microsoft.NET.Test.Sdk" Version="17.11.0" />
    <PackageVersion Include="Microsoft.VisualStudio.Threading" Version="17.10.48" />
    <PackageVersion Include="Microsoft.VisualStudio.Validation" Version="17.8.8" />
    <PackageVersion Include="NBitcoin.Secp256k1" Version="3.1.5" />
    <PackageVersion Include="Nerdbank.QRCodes" Version="0.2.61" />
    <PackageVersion Include="QRCoder" Version="1.6.0" />
    <PackageVersion Include="System.CommandLine" Version="2.0.0-beta4.22272.1" />
    <PackageVersion Include="System.Memory" Version="4.5.5" />
    <PackageVersion Include="xunit.combinatorial" Version="1.6.24" />
    <PackageVersion Include="xunit.runner.visualstudio" Version="2.8.2" />
    <PackageVersion Include="xunit" Version="2.9.0" />
    <PackageVersion Include="ZXing.Net" Version="0.16.9" />
    <PackageVersion Include="ZXing.Net.Bindings.Windows.Compatibility" Version="0.16.12" />
=======
    <PackageVersion Include="Microsoft.NET.Test.Sdk" Version="17.11.1" />
    <PackageVersion Include="xunit.runner.visualstudio" Version="2.8.2" />
    <PackageVersion Include="xunit" Version="2.9.2" />
>>>>>>> 8d860195
  </ItemGroup>
  <ItemGroup>
    <GlobalPackageReference Include="CSharpIsNullAnalyzer" Version="0.1.593" />
    <GlobalPackageReference Include="DotNetAnalyzers.DocumentationAnalyzers" Version="1.0.0-beta.59" />
    <GlobalPackageReference Include="Nerdbank.GitVersioning" Version="3.6.143" />
    <GlobalPackageReference Include="Nullable" Version="1.3.1" />
    <GlobalPackageReference Include="StyleCop.Analyzers.Unstable" Version="1.2.0.556" />
    <GlobalPackageReference Include="Microsoft.CodeAnalysis.ResxSourceGenerator" Version="$(RoslynVersion)" />
  </ItemGroup>
</Project><|MERGE_RESOLUTION|>--- conflicted
+++ resolved
@@ -8,7 +8,6 @@
     <AspNetWebAssemblyVersion>8.0.7</AspNetWebAssemblyVersion>
   </PropertyGroup>
   <ItemGroup>
-<<<<<<< HEAD
     <PackageVersion Include="BouncyCastle.Cryptography" Version="2.4.0" />
     <PackageVersion Include="Google.Protobuf" Version="3.27.2" />
     <PackageVersion Include="Grpc.Net.Client" Version="2.63.0" />
@@ -19,7 +18,7 @@
     <PackageVersion Include="Microsoft.AspNetCore.Components.WebAssembly" Version="$(AspNetWebAssemblyVersion)" />
     <PackageVersion Include="Microsoft.AspNetCore.Components.WebAssembly.DevServer" Version="$(AspNetWebAssemblyVersion)" />
     <PackageVersion Include="Microsoft.CodeAnalysis.PublicApiAnalyzers" Version="$(RoslynVersion)" />
-    <PackageVersion Include="Microsoft.NET.Test.Sdk" Version="17.11.0" />
+    <PackageVersion Include="Microsoft.NET.Test.Sdk" Version="17.11.1" />
     <PackageVersion Include="Microsoft.VisualStudio.Threading" Version="17.10.48" />
     <PackageVersion Include="Microsoft.VisualStudio.Validation" Version="17.8.8" />
     <PackageVersion Include="NBitcoin.Secp256k1" Version="3.1.5" />
@@ -29,14 +28,9 @@
     <PackageVersion Include="System.Memory" Version="4.5.5" />
     <PackageVersion Include="xunit.combinatorial" Version="1.6.24" />
     <PackageVersion Include="xunit.runner.visualstudio" Version="2.8.2" />
-    <PackageVersion Include="xunit" Version="2.9.0" />
+    <PackageVersion Include="xunit" Version="2.9.2" />
     <PackageVersion Include="ZXing.Net" Version="0.16.9" />
     <PackageVersion Include="ZXing.Net.Bindings.Windows.Compatibility" Version="0.16.12" />
-=======
-    <PackageVersion Include="Microsoft.NET.Test.Sdk" Version="17.11.1" />
-    <PackageVersion Include="xunit.runner.visualstudio" Version="2.8.2" />
-    <PackageVersion Include="xunit" Version="2.9.2" />
->>>>>>> 8d860195
   </ItemGroup>
   <ItemGroup>
     <GlobalPackageReference Include="CSharpIsNullAnalyzer" Version="0.1.593" />
